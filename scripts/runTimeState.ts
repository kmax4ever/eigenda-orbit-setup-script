export interface RuntimeState {
<<<<<<< HEAD
  chainId: number
  l2: L2_Address
  l3: L3_Address
  initializedState: InitializedState
=======
>>>>>>> 3a13f6a2
  etherSent: EtherSent
  nativeTokenDeposit: boolean
  tokenBridgeDeployed: boolean
}

interface EtherSent {
  batchPoster: boolean
  staker: boolean
}

export const defaultRunTimeState: RuntimeState = {
<<<<<<< HEAD
  chainId: 0,
  l2: {
    proxyAdmin: null,
    router: null,
    standardGateway: null,
    customGateway: null,
    wethGateway: null,
    weth: null,
    multicall: null,
  },
  l3: {
    proxyAdmin: null,
    router: null,
    standardGateway: null,
    customGateway: null,
    wethGateway: null,
    standardArbERC20: null,
    beacon: null,
    beaconProxyFactory: null,
    weth: null,
    multicall: null,
  },
  initializedState: {
    l3_router: false,
    l3_beaconProxyFactory: false,
    l3_standardGateway: false,
    l3_customGateway: false,
    l3_weth: false,
    l3_wethGateway: false,
    l2_router: false,
    l2_standardGateway: false,
    l2_customGateway: false,
    l2_wethGateway: false,
  },
=======
>>>>>>> 3a13f6a2
  etherSent: {
    batchPoster: false,
    staker: false,
  },
  nativeTokenDeposit: false,
  tokenBridgeDeployed: false,
}<|MERGE_RESOLUTION|>--- conflicted
+++ resolved
@@ -1,11 +1,5 @@
 export interface RuntimeState {
-<<<<<<< HEAD
   chainId: number
-  l2: L2_Address
-  l3: L3_Address
-  initializedState: InitializedState
-=======
->>>>>>> 3a13f6a2
   etherSent: EtherSent
   nativeTokenDeposit: boolean
   tokenBridgeDeployed: boolean
@@ -17,43 +11,7 @@
 }
 
 export const defaultRunTimeState: RuntimeState = {
-<<<<<<< HEAD
   chainId: 0,
-  l2: {
-    proxyAdmin: null,
-    router: null,
-    standardGateway: null,
-    customGateway: null,
-    wethGateway: null,
-    weth: null,
-    multicall: null,
-  },
-  l3: {
-    proxyAdmin: null,
-    router: null,
-    standardGateway: null,
-    customGateway: null,
-    wethGateway: null,
-    standardArbERC20: null,
-    beacon: null,
-    beaconProxyFactory: null,
-    weth: null,
-    multicall: null,
-  },
-  initializedState: {
-    l3_router: false,
-    l3_beaconProxyFactory: false,
-    l3_standardGateway: false,
-    l3_customGateway: false,
-    l3_weth: false,
-    l3_wethGateway: false,
-    l2_router: false,
-    l2_standardGateway: false,
-    l2_customGateway: false,
-    l2_wethGateway: false,
-  },
-=======
->>>>>>> 3a13f6a2
   etherSent: {
     batchPoster: false,
     staker: false,
