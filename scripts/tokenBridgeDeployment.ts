--- conflicted
+++ resolved
@@ -604,15 +604,9 @@
       chainOwner: config.chainOwner,
       chainName: config.chainName,
       chainId: config.chainId,
-<<<<<<< HEAD
       parentChainId: config.parentChainId,
-      rpcUrl: 'http://localhost/:8449',
-      explorerUrl: 'http://localhost:4000/',
-=======
-      parentChainId: 421613,
       rpcUrl: 'http://localhost:8449',
       explorerUrl: 'http://localhost:4000',
->>>>>>> 4d7ab711
     },
     coreContracts: {
       rollup: config.rollup,
