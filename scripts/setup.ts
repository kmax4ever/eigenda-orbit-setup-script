--- conflicted
+++ resolved
@@ -1,4 +1,3 @@
-<<<<<<< HEAD
 import { ethers } from "ethers";
 import { L3Config } from "./l3ConfigType";
 import { execSync } from 'child_process';
@@ -7,21 +6,13 @@
 import {l3Configuration } from './l3Configuration';
 import {tokenBridgeDeployment} from './tokenBridgeDeployment'
 import { defaultRunTimeState, RuntimeState } from "./runTimeState";
-=======
-import { ethers } from 'ethers'
-import { L3Config } from './l3ConfigType'
-import fs from 'fs'
-import { ethDeposit } from './ethDeposit'
-import { l3Configuration } from './l3Configuration'
-import { tokenBridgeDeployment } from './tokenBridgeDeployment'
->>>>>>> fb3a0b1c
 
 // Delay function
 function delay(ms: number) {
-  return new Promise(resolve => setTimeout(resolve, ms))
+    return new Promise( resolve => setTimeout(resolve, ms) );
 }
 
-function checkAndFixRuntimeStateIntegrity(rs: RuntimeState) {
+function checkRuntimeStateIntegrity(rs: RuntimeState) {
     if(!rs.l3) {
         rs.l3 = defaultRunTimeState.l3
     }
@@ -37,16 +28,15 @@
 }
 
 async function main() {
-  // Read the environment variables
-  const privateKey = process.env.PRIVATE_KEY
-  const L2_RPC_URL = process.env.L2_RPC_URL
-  const L3_RPC_URL = process.env.L3_RPC_URL
+    // Read the environment variables
+    const privateKey = process.env.PRIVATE_KEY;
+    const L2_RPC_URL = process.env.L2_RPC_URL;
+    const L3_RPC_URL = process.env.L3_RPC_URL;
 
-  if (!privateKey || !L2_RPC_URL || !L3_RPC_URL) {
-    throw new Error('Required environment variable not found')
-  }
+    if (!privateKey || !L2_RPC_URL || !L3_RPC_URL) {
+        throw new Error('Required environment variable not found');
+    }
 
-<<<<<<< HEAD
     // Read the JSON configuration
     const configRaw = fs.readFileSync('./config/orbitSetupScriptConfig.json', 'utf-8');
     const config: L3Config = JSON.parse(configRaw);
@@ -55,7 +45,7 @@
         const stateRaw = fs.readFileSync('./config/resumeState.json', 'utf-8');
         rs = JSON.parse(stateRaw);
         //check integrity
-        checkAndFixRuntimeStateIntegrity(rs)
+        checkRuntimeStateIntegrity(rs)
         console.log("resumeState file found, will restart from where it failed last time.")
     } else {
         rs = defaultRunTimeState;
@@ -141,105 +131,11 @@
         const runtimeString = JSON.stringify(rs)
         fs.writeFileSync('./config/resumeState.json', runtimeString)
         console.log("Seems something went wrong during this process, but don't worry, we have recorded the deployed and initialized contracts into ./config/resumeState.json, next time you rerun the script, it will restart from where it failed ")
-=======
-  // Read the JSON configuration
-  const configRaw = fs.readFileSync(
-    './config/orbitSetupScriptConfig.json',
-    'utf-8'
-  )
-  const config: L3Config = JSON.parse(configRaw)
-
-  // Generating providers from RPCs
-  const L2Provider = new ethers.providers.JsonRpcProvider(L2_RPC_URL)
-  const L3Provider = new ethers.providers.JsonRpcProvider(L3_RPC_URL)
-
-  // Checking if the L2 network is Arb Goerli
-  if ((await L2Provider.getNetwork()).chainId !== 421613) {
-    throw new Error(
-      'The L2 RPC URL you have provided is not for Arbitrum Goerli'
-    )
-  }
-
-  // Creating the signer
-  const signer = new ethers.Wallet(privateKey).connect(L2Provider)
-
-  ////////////////////////////////////////////////
-  /// Funding batch-poster and staker address ///
-  //////////////////////////////////////////////
-  console.log(
-    'Funding batch-poster and staker accounts on Arbitrum Goerli each with 0.3 ETH'
-  )
-  const tx1 = await signer.sendTransaction({
-    to: config.batchPoster,
-    value: ethers.utils.parseEther('0.3'),
-  })
-
-  console.log(`Transaction hash on Arbitrum Goerli: ${tx1.hash}`)
-  const receipt1 = await tx1.wait()
-  console.log(
-    `Transaction was mined in block ${receipt1.blockNumber} on Arbitrum Goerli`
-  )
-
-  const tx2 = await signer.sendTransaction({
-    to: config.staker,
-    value: ethers.utils.parseEther('0.3'),
-  })
-
-  console.log(`Transaction hash on Arbitrum Goerli: ${tx2.hash}`)
-  const receipt2 = await tx2.wait()
-  console.log(
-    `Transaction was mined in block ${receipt2.blockNumber} on Arbitrum Goerli`
-  )
-
-  try {
-    ////////////////////////////////
-    /// ETH deposit to L3 /////////
-    //////////////////////////////
-    console.log(
-      'Running ethDeposit Script to Deposit ETH from Arbitrum Goerli to your account on appchain ... 💰💰💰💰💰💰'
-    )
-    const oldBalance = await L3Provider.getBalance(config.chainOwner)
-    await ethDeposit(privateKey, L2_RPC_URL, L3_RPC_URL)
-
-    // Waiting for 30 secs to be sure that ETH deposited is received on L3
-    // Repeatedly check the balance until it changes by 1 Ether
-    while (true) {
-      const newBalance = await L3Provider.getBalance(config.chainOwner)
-      if (newBalance.sub(oldBalance).gte(ethers.utils.parseEther('0.4'))) {
-        console.log(
-          'Balance of your account on appchain increased by 0.4 Ether.'
-        )
-        break
-      }
-      console.log(
-        'Balance not changed yet. Waiting for another 30 seconds ⏰⏰⏰⏰⏰⏰'
-      )
-      await delay(30 * 1000)
->>>>>>> fb3a0b1c
     }
-
-    ////////////////////////////////
-    /// Token Bridge Deployment ///
-    //////////////////////////////
-    console.log(
-      'Running tokenBridgeDeployment script to deploy token bridge contracts on Arbitrum Goerli and your appchain 🌉🌉🌉🌉🌉'
-    )
-    await tokenBridgeDeployment(privateKey, L2_RPC_URL, L3_RPC_URL)
-
-    ////////////////////////////////
-    /// L3 Chain Configuration ///
-    //////////////////////////////
-    console.log(
-      'Running l3Configuration script to configure your appchain 📝📝📝📝📝'
-    )
-    await l3Configuration(privateKey, L2_RPC_URL, L3_RPC_URL)
-  } catch (error) {
-    console.error('Error occurred:', error)
-  }
 }
 
 // Run the script
-main().catch(error => {
-  console.error(error)
-  process.exit(1)
-})+main().catch((error) => {
+    console.error(error);
+    process.exit(1);
+});